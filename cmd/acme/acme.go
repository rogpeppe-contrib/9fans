--- conflicted
+++ resolved
@@ -419,7 +419,7 @@
 	for {
 		bigUnlock()
 		wind.TheRow.Lk.Lock()
-		bigLock()
+		bigLock("mousethread2")
 		flushwarnings()
 		wind.TheRow.Lk.Unlock()
 
@@ -428,7 +428,7 @@
 		bigUnlock()
 		select {
 		case <-ui.Mousectl.Resize:
-			bigLock("mousethread2")
+			bigLock("mousethread3")
 			if err := adraw.Display.Attach(draw.RefNone); err != nil {
 				util.Fatal("attach to window: " + err.Error())
 			}
@@ -439,7 +439,7 @@
 			ui.Clearmouse()
 
 		case pm := <-cplumb:
-			bigLock("mousethread3")
+			bigLock("mousethread4")
 			if pm.Type == "text" {
 				act := pm.LookupAttr("action")
 				if act == "" || act == "showfile" {
@@ -450,7 +450,7 @@
 			}
 
 		case <-cwarn:
-			bigLock("mousethread4")
+			bigLock("mousethread5")
 			// ok
 
 		/*
@@ -459,12 +459,8 @@
 		 * another race; see /sys/src/libdraw/mouse.c.
 		 */
 		case m := <-ui.Mousectl.C:
-<<<<<<< HEAD
-			bigLock("mousethread5")
-=======
 			wind.TheRow.Lk.Lock()
-			bigLock()
->>>>>>> 6faf3d85
+			bigLock("mousethread6")
 			ui.Mousectl.Mouse = m
 			t := wind.Rowwhich(&wind.TheRow, m.Point)
 
@@ -611,12 +607,8 @@
 		bigUnlock()
 		select {
 		case errb := <-cerr:
-<<<<<<< HEAD
+			wind.TheRow.Lk.Lock()
 			bigLock("waitthread2")
-=======
->>>>>>> 6faf3d85
-			wind.TheRow.Lk.Lock()
-			bigLock()
 			alog.Printf("%s", errb)
 			adraw.Display.Flush()
 			wind.TheRow.Lk.Unlock()
@@ -640,12 +632,8 @@
 			}
 
 		case w := <-exec.Cwait:
-<<<<<<< HEAD
+			wind.TheRow.Lk.Lock()
 			bigLock("waitthread4")
-=======
-			wind.TheRow.Lk.Lock()
-			bigLock()
->>>>>>> 6faf3d85
 			proc := w.Proc
 			var lc *exec.Command
 			for c = command; c != nil; c = c.Next {
@@ -702,7 +690,7 @@
 			command = c
 			bigUnlock()
 			wind.TheRow.Lk.Lock()
-			bigLock()
+			bigLock("waitthread6")
 			t := &wind.TheRow.Tag
 			wind.Textcommit(t, true)
 			wind.Textinsert(t, 0, c.Name, true)
